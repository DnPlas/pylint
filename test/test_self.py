# This program is free software; you can redistribute it and/or modify it under
# the terms of the GNU General Public License as published by the Free Software
# Foundation; either version 2 of the License, or (at your option) any later
# version.

# This program is distributed in the hope that it will be useful, but WITHOUT
# ANY WARRANTY; without even the implied warranty of MERCHANTABILITY or FITNESS
# FOR A PARTICULAR PURPOSE. See the GNU General Public License for more details.

# You should have received a copy of the GNU General Public License along with
# this program; if not, write to the Free Software Foundation, Inc.,
# 51 Franklin Street, Fifth Floor, Boston, MA 02110-1301, USA.

import sys
import os
from os.path import join, dirname, abspath
import tempfile
import unittest

import six

from pylint.lint import Run
from pylint.reporters import BaseReporter
from pylint.reporters.text import *
from pylint.reporters.html import HTMLReporter
from pylint.reporters.json import JSONReporter

HERE = abspath(dirname(__file__))


class MultiReporter(BaseReporter):
    def __init__(self, reporters):
        self._reporters = reporters
        self.path_strip_prefix = os.getcwd() + os.sep

    def on_set_current_module(self, *args, **kwargs):
        for rep in self._reporters:
            rep.on_set_current_module(*args, **kwargs)

    def handle_message(self, msg):
        for rep in self._reporters:
            rep.handle_message(msg)

    def display_results(self, layout):
        pass

    @property
    def out(self):
        return self._reporters[0].out

    @property
    def linter(self):
        return self._linter

    @linter.setter
    def linter(self, value):
        self._linter = value
        for rep in self._reporters:
            rep.linter = value


class RunTC(unittest.TestCase):

    def _runtest(self, args, reporter=None, out=None, code=28):
        if out is None:
            out = six.StringIO()
        try:
            sys.stderr = sys.stdout = out
            try:
                Run(args, reporter=reporter)
            except SystemExit as ex:
                if reporter:
                    output = reporter.out.getvalue()
                elif hasattr(out, 'getvalue'):
                    output = out.getvalue()
                else:
                    output = None
                msg = 'expected output status %s, got %s' % (code, ex.code)
                if output is not None:
                    msg = '%s. Below pylint output: \n%s' % (msg, output)
                self.assertEqual(ex.code, code, msg)
            else:
                self.fail('expected system exit')
        finally:
            sys.stderr = sys.__stderr__
            sys.stdout = sys.__stdout__

    def test_pkginfo(self):
        """Make pylint check itself."""
        self._runtest(['pylint.__pkginfo__'], reporter=TextReporter(six.StringIO()),
                      code=0)

    def test_all(self):
        """Make pylint check itself."""
        reporters = [
<<<<<<< HEAD
            TextReporter(StringIO()),
            HTMLReporter(StringIO()),
            ColorizedTextReporter(StringIO()),
            JSONReporter(StringIO()),
=======
            TextReporter(six.StringIO()),
            HTMLReporter(six.StringIO()),
            ColorizedTextReporter(six.StringIO())
>>>>>>> 75e4a421
        ]
        self._runtest(['pylint/test/functional/arguments.py'],
                      reporter=MultiReporter(reporters), code=1)

    def test_no_ext_file(self):
        self._runtest([join(HERE, 'input', 'noext')], code=0)

    def test_w0704_ignored(self):
        self._runtest([join(HERE, 'input', 'ignore_except_pass_by_default.py')], code=0)

    def test_generate_config_option(self):
        self._runtest(['--generate-rcfile'], code=0)

    def test_help_message_option(self):
        self._runtest(['--help-msg', 'W0101'], code=0)

    def test_error_help_message_option(self):
        self._runtest(['--help-msg', 'WX101'], code=0)

    def test_error_missing_arguments(self):
        self._runtest([], code=32)

    def test_no_out_encoding(self):
        """test redirection of stdout with non ascii caracters
        """
        #This test reproduces bug #48066 ; it happens when stdout is redirected
        # through '>' : the sys.stdout.encoding becomes then None, and if the
        # output contains non ascii, pylint will crash
        if sys.version_info < (3, 0):
            strio = tempfile.TemporaryFile()
        else:
            strio = six.StringIO()
        assert strio.encoding is None
        self._runtest([join(HERE, 'regrtest_data/no_stdout_encoding.py')],
                      out=strio)

    def test_parallel_execution(self):
        self._runtest(['-j 2', 'pylint/test/functional/arguments.py',
                       'pylint/test/functional/bad_continuation.py'], code=1)

    def test_py3k_option(self):
        # Test that --py3k flag works.
        rc_code = 2 if six.PY2 else 0
        self._runtest([join(HERE, 'functional', 'unpacked_exceptions.py'),
                       '--py3k'],
                      code=rc_code)



if __name__ == '__main__':
    unittest.main()<|MERGE_RESOLUTION|>--- conflicted
+++ resolved
@@ -93,16 +93,10 @@
     def test_all(self):
         """Make pylint check itself."""
         reporters = [
-<<<<<<< HEAD
-            TextReporter(StringIO()),
-            HTMLReporter(StringIO()),
-            ColorizedTextReporter(StringIO()),
-            JSONReporter(StringIO()),
-=======
             TextReporter(six.StringIO()),
             HTMLReporter(six.StringIO()),
-            ColorizedTextReporter(six.StringIO())
->>>>>>> 75e4a421
+            ColorizedTextReporter(six.StringIO()),
+            JSONReporter(six.StringIO())
         ]
         self._runtest(['pylint/test/functional/arguments.py'],
                       reporter=MultiReporter(reporters), code=1)
